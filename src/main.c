--- conflicted
+++ resolved
@@ -40,15 +40,10 @@
     cass_future_free(connect_future);
 
     do_simple_query(session, "CREATE KEYSPACE IF NOT EXISTS ks WITH replication = {'class': 'SimpleStrategy', 'replication_factor': 1}");
-<<<<<<< HEAD
     do_simple_query(session, "DROP TABLE IF EXISTS ks.t");
     do_simple_query(session, "CREATE TABLE IF NOT EXISTS ks.t (pk int, ck int, v int, v2 text, primary key (pk, ck))");
     do_simple_query(session, "INSERT INTO ks.t(pk, ck, v, v2) VALUES (7, 8, 9, 'hello world')");
-=======
-    do_simple_query(session, "CREATE TABLE IF NOT EXISTS ks.t (pk int, ck int, v int, primary key (pk, ck))");
-    do_simple_query(session, "INSERT INTO ks.t(pk, ck, v) VALUES (7, 8, 9)");
     do_prepared_query(session, "INSERT INTO ks.t(pk, ck, v) VALUES (69, 69, 69)");
->>>>>>> 68b53dfb
 
     CassStatement* statement = cass_statement_new("INSERT INTO ks.t(pk, ck, v, v2) VALUES (?, ?, ?, ?)", 4);
     cass_statement_bind_int32(statement, 0, 100);
